import copy
from functools import partial
import json
from typing import List, Optional, Sequence, Tuple, Union

import dlimp as dl
import numpy as np
import tensorflow as tf
import tensorflow_datasets as tfds

from orca.data.dataset_transforms import RLDS_TRAJECTORY_MAP_TRANSFORMS
from orca.data.utils import bc_goal_relabeling, task_augmentation
from orca.data.utils.data_utils import (
    action_encoding_length,
    ActionEncoding,
    get_dataset_statistics,
    make_zero_actions,
    normalize_action_and_proprio,
    pprint_data_mixture,
    state_encoding_length,
    StateEncoding,
    tree_map,
)


<<<<<<< HEAD
def _chunk_act_obs(traj, window_size, additional_action_window_size=0, action_encoding: ActionEncoding = ActionEncoding.EEF_POS):
=======
def _chunk_act_obs(traj, window_size, additional_action_window_size=0):
>>>>>>> 73e7d052
    """
    Chunks actions and observations into the given window_size.

    The "action" and "observation" keys are each given a new axis (at index 1) of size `window_size`.
    """
    traj_len = tf.shape(traj["action"])[0]
    chunk_indices = tf.broadcast_to(
        tf.range(-window_size + 1, 1), [traj_len, window_size]
    ) + tf.broadcast_to(tf.range(traj_len)[:, None], [traj_len, window_size])

    action_chunk_indices = tf.broadcast_to(
        tf.range(-window_size + 1, 1 + additional_action_window_size),
        [traj_len, window_size + additional_action_window_size],
    ) + tf.broadcast_to(
        tf.range(traj_len)[:, None],
        [traj_len, window_size + additional_action_window_size],
    )

    floored_chunk_indices = tf.maximum(chunk_indices, 0)
<<<<<<< HEAD
    floored_action_chunk_indices = tf.minimum(
        tf.maximum(action_chunk_indices, 0), traj["tasks"]["goal_timestep"][:, None] - 1
=======

    if "tasks" in traj:
        goal_timestep = traj["tasks"]["goal_timestep"]
    else:
        goal_timestep = tf.fill([traj_len], traj_len, dtype=tf.int32)

    floored_action_chunk_indices = tf.minimum(
        tf.maximum(action_chunk_indices, 0), goal_timestep[:, None] - 1
>>>>>>> 73e7d052
    )

    traj["observation"] = tf.nest.map_structure(
        lambda x: tf.gather(x, floored_chunk_indices), traj["observation"]
    )
    traj["action"] = tf.gather(traj["action"], floored_action_chunk_indices)

<<<<<<< HEAD
    # indicates whether an entire observation is padding
    traj["observation"]["pad_mask"] = chunk_indices >= 0

    # Actions past the goal timestep are zeroed out (TODO: should they be zeroed and trained on, or ignored by padding?)
    action_past_goal = (
        action_chunk_indices > traj["tasks"]["goal_timestep"][:, None] - 1
    )

    zero_actions = make_zero_actions(traj["action"], action_encoding)
    traj["action"] = tf.where(action_past_goal[..., None], zero_actions, traj["action"])
=======
    # indicates whether or not an entire observation is padding
    traj["observation"]["pad_mask"] = chunk_indices >= 0

    # Actions past the goal timestep become no-ops
    # This is hard-coded right now to only work for the 7dof arm, assuming that
    # the first 6 dimensions are relative control (and so must be zeroed out)
    # and that the remaining dimensions are absolute control like gripper position
    # (and so should be repeated)
    action_past_goal = action_chunk_indices > goal_timestep[:, None] - 1

    if additional_action_window_size > 0:
        assert (
            traj["action"].shape[-1] == 7
        ), "Additional action window size is currently hardcoded for specific action dimension -- TODO: generalize this."

    # Currently hardcoded to say that the first 6 dimensions are relative control
    # and the last (gripper dimension) is absolute control
    is_absolute_action = tf.range(traj["action"].shape[-1]) >= 6
    zero_actions = tf.where(
        is_absolute_action[None, None, :],
        traj["action"],
        tf.zeros_like(traj["action"]),
    )
    traj["action"] = tf.where(
        action_past_goal[:, :, None], zero_actions, traj["action"]
    )
>>>>>>> 73e7d052
    return traj


def _decode_images(frame):
    """Decodes images and depth images, marking empty strings as padding."""
    obs = frame["observation"]
    # indicates which keys in the observation dict are padding
    pad_mask_dict = {}
    for key in obs:
        if "image" in key:
            if obs[key].dtype == tf.string:
                if tf.strings.length(obs[key]) == 0:
                    # this is a padding image
                    obs[key] = tf.zeros((1, 1, 3), dtype=tf.uint8)
                    pad_mask_dict[key] = False
                else:
                    obs[key] = tf.io.decode_image(
                        obs[key], expand_animations=False, dtype=tf.uint8
                    )
                    pad_mask_dict[key] = True
            elif obs[key].dtype == tf.uint8:
                pad_mask_dict[key] = True
            else:
                raise ValueError(
                    f"Unsupported image dtype: found {key} with dtype {obs[key].dtype}"
                )
        elif "depth" in key:
            if obs[key].dtype == tf.string:
                if tf.strings.length(obs[key]) == 0:
                    # this is a padding image
                    obs[key] = tf.zeros((1, 1), dtype=tf.float32)
                    pad_mask_dict[key] = False
                else:
                    obs[key] = tf.io.decode_image(
                        obs[key], expand_animations=False, dtype=tf.float32
                    )[..., 0]
                    pad_mask_dict[key] = True
            elif obs[key].dtype == tf.float32:
                pad_mask_dict[key] = True
            else:
                raise ValueError(
                    f"Unsupported depth dtype: found {key} with dtype {obs[key].dtype}"
                )

    frame["observation"] = obs
    frame["observation"]["pad_mask_dict"] = pad_mask_dict
    return frame


def _augment(frame, augment_kwargs):
    """Augments images, skipping padding images. Augments all images in a trajectory identically."""
    obs = frame["observation"]
    seed = [frame["_traj_index"], frame["_traj_index"]]
    for key in obs:
        if "image" in key:
            if obs["pad_mask_dict"][key]:
                obs[key] = dl.transforms.augment_image(
                    obs[key], **augment_kwargs, seed=seed
                )
    frame["observation"] = obs
    return frame


def apply_common_transforms(
    dataset: dl.DLataset,
    *,
    train: bool,
    goal_relabeling_strategy: Optional[str] = None,
    goal_relabeling_kwargs: dict = {},
    image_augment_kwargs: dict = {},
    task_augmentation_strategy: Optional[str] = None,
    task_augmentation_kwargs: dict = {},
    window_size: int = 1,
    additional_action_window_size: int = 0,
<<<<<<< HEAD
    action_encoding: ActionEncoding = ActionEncoding.EEF_POS,
=======
>>>>>>> 73e7d052
    resize_size: Optional[Tuple[int, int]] = None,
    skip_unlabeled: bool = False,
    max_action: Optional[float] = None,
    max_proprio: Optional[float] = None,
    num_parallel_calls: int = tf.data.AUTOTUNE,
) -> dl.DLataset:
    """Common transforms shared between all datasets. Takes and returns a dataset of trajectories. Includes
    the most CPU-intensive operations (image decoding, resizing, augmentation, and chunking).

    Args:
        dataset (dl.DLataset): The dataset to transform.
        train (bool): Whether the dataset is for training (affects augmentation).
        goal_relabeling_strategy (Optional[str], optional): The goal relabeling strategy to use, or None for no goal
            relabeling. See `bc_goal_relabeling.py`.
        goal_relabeling_kwargs (dict, optional): Additional keyword arguments to pass to the goal relabeling function.
        image_augment_kwargs (dict, optional): Keyword arguments to pass to the augmentation function. See
            `dlimp.augmentations.augment_image` for documentation.
        task_augmentation_strategy (Optional[str], optional): The task augmentation strategy to use, or None for no task
            augmentation. See `task_augmentation.py`.
        task_augmentation_kwargs (dict, optional): Additional keyword arguments to pass to the task augmentation
        resize_size (tuple, optional): target (height, width) for all RGB and depth images, default to no resize.
        window_size (int, optional): The length of the snippets that trajectories are chunked into.
        additional_action_window_size (int, optional): The number of additional actions to include in the chunked actions.
<<<<<<< HEAD
        action_encoding (ActionEncoding): type of action encoding used, e.g. joint delta vs EEF delta.
=======
>>>>>>> 73e7d052
        skip_unlabeled (bool, optional): Whether to skip trajectories with no language labels.
        max_action: (float, optional): If provided, trajectories in which *any* action dimension
            of *any* transition has an absolute value larger than this will be skipped.
        max_proprio: (float, optional): If provided, trajectories in which *any* proprio dimension
            of *any* transition has an absolute value larger than this will be skipped.
        num_parallel_calls (int, optional): number of parallel calls for map operations. Default to AUTOTUNE.
    """
    if skip_unlabeled:
        dataset = dataset.filter(
            lambda x: tf.math.reduce_any(x["language_instruction"] != "")
        )

    if max_action is not None:
        dataset = dataset.filter(
            lambda x: tf.math.reduce_all(tf.math.abs(x["action"]) <= max_action)
        )

    if max_proprio is not None:
        dataset = dataset.filter(
            lambda x: tf.math.reduce_all(
                tf.math.abs(x["observation"]["proprio"]) <= max_proprio
            )
        )

    dataset = dataset.frame_map(_decode_images, num_parallel_calls)

    if resize_size:
        dataset = dataset.frame_map(
            partial(dl.transforms.resize_images, size=resize_size),
            num_parallel_calls,
        )
        dataset = dataset.frame_map(
            partial(dl.transforms.resize_depth_images, size=resize_size),
            num_parallel_calls,
        )

    if train:
        # augments the entire trajectory with the same seed
        dataset = dataset.frame_map(
            partial(_augment, augment_kwargs=image_augment_kwargs), num_parallel_calls
        )

    # adds the "tasks" key
    if goal_relabeling_strategy is not None:
        dataset = dataset.map(
            partial(
                getattr(bc_goal_relabeling, goal_relabeling_strategy),
                **goal_relabeling_kwargs,
            ),
            num_parallel_calls,
        )

        def move_language_instruction_to_tasks(traj):
            traj["tasks"]["language_instruction"] = traj.pop("language_instruction")
            return traj

        dataset = dataset.map(move_language_instruction_to_tasks, num_parallel_calls)

    if train and task_augmentation_strategy is not None:
        dataset = dataset.map(
            partial(
                getattr(task_augmentation, task_augmentation_strategy),
                **task_augmentation_kwargs,
            ),
            num_parallel_calls,
        )

    # chunks actions and observations
    dataset = dataset.map(
        partial(
            _chunk_act_obs,
            window_size=window_size,
            additional_action_window_size=additional_action_window_size,
<<<<<<< HEAD
            action_encoding=action_encoding,
=======
>>>>>>> 73e7d052
        ),
        num_parallel_calls,
    )

    return dataset


def make_dataset_from_rlds(
    name: str,
    data_dir: str,
    train: bool,
    shuffle: bool = True,
    image_obs_keys: Union[str, List[str]] = [],
    depth_obs_keys: Union[str, List[str]] = [],
    state_obs_keys: Union[str, List[str]] = [],
    state_encoding: StateEncoding = StateEncoding.NONE,
    action_encoding: ActionEncoding = ActionEncoding.EEF_POS,
    ram_budget: Optional[int] = None,
    action_proprio_normalization_type: Optional[str] = None,
    dataset_statistics: Optional[Union[dict, str]] = None,
    num_parallel_reads: int = tf.data.AUTOTUNE,
    num_parallel_calls: int = tf.data.AUTOTUNE,
) -> Tuple[dl.DLataset, Optional[dict]]:
    """This function is responsible for loading a specific RLDS dataset from storage and getting it into a
    standardized format (see below). Yields a dataset of trajectories. Does not include CPU-intensive operations.

    Args:
        name (str): The name of the RLDS dataset (usually "name" or "name:version").
        data_dir (str): The path to the data directory.
        train (bool): Whether to use the training or validation set.
        shuffle (bool, optional): Whether to shuffle the order of tfrecords.
        image_obs_keys (str, List[str], optional): List of image observation keys to be decoded. Mapped to "image_XXX".
            Inserts padding image for each None key.
        depth_obs_keys (str, List[str], optional): List of depth observation keys to be decoded. Mapped to "depth_XXX".
            Inserts padding image for each None key.
        state_obs_keys (str, List[str], optional): List of low-dim observation keys to be decoded.
            Get concatenated and mapped to "proprio". Inserts 1d padding for each None key.
        state_encoding (StateEncoding): type of state encoding used, e.g. joint angles vs EEF pose.
        action_encoding (ActionEncoding): type of action encoding used, e.g. joint delta vs EEF delta.
        ram_budget (int, optional): limits the RAM used by tf.data.AUTOTUNE, unit: GB, forwarded to AutotuneOptions.
        action_proprio_normalization_type (Optional[str], optional): The type of normalization to perform on the action,
            proprio, or both. Can be "normal" (mean 0, std 1) or "bounds" (normalized to [-1, 1]).
        dataset_statistics: (dict|str, optional): dict (or path to JSON file) that contains dataset
            statistics for normalization. If `action_proprio_normalization_type` is "normal", this
            should contain "mean" and "std" keys. If `action_proprio_normalization_type` is "bounds",
            this should contain "min" and "max" keys. May also provide "num_transitions" and
            "num_trajectories" keys for downstream usage (e.g., for `make_interleaved_dataset`). If
            not provided, the statistics will be computed on the fly based on the train split of the
            dataset.
        num_parallel_reads: number of parallel read workers. Default to AUTOTUNE.
        num_parallel_calls: number of parallel calls for map operations. Default to AUTOTUNE.
    Returns:
        Dataset of trajectories where each step has the following fields:
        - observation:
            - image_[0...N]        # RGB image observations
            - depth_[0...N]        # depth image observations
            - proprio              # concatenated low-dim observations
        - action                   # action vector
        - language_instruction     # language instruction string
        - is_last                  # boolean indicator, 1 on last step
        - is_terminal              # boolean indicator, 1 on last step *if not timeout*
    """
    builder = tfds.builder(name, data_dir=data_dir)
    if "val" not in builder.info.splits:
        split = "train[:95%]" if train else "train[95%:]"
    else:
        split = "train" if train else "val"

    dataset = dl.DLataset.from_rlds(
        builder, split=split, shuffle=shuffle, num_parallel_reads=num_parallel_reads
    )
    if ram_budget:
        dataset = dataset.with_ram_budget(ram_budget)

    image_obs_keys = (
        [image_obs_keys] if not isinstance(image_obs_keys, Sequence) else image_obs_keys
    )
    depth_obs_keys = (
        [depth_obs_keys] if not isinstance(depth_obs_keys, Sequence) else depth_obs_keys
    )
    state_obs_keys = (
        [state_obs_keys] if not isinstance(state_obs_keys, Sequence) else state_obs_keys
    )

    def restructure(traj):
        # apply any dataset-specific transforms
        rlds_transform = RLDS_TRAJECTORY_MAP_TRANSFORMS[name]

        # skip None transforms
        if rlds_transform is not None:
            traj = rlds_transform(traj)

        # remove unused keys
        keep_keys = [
            "observation",
            "action",
            "language_instruction",
            "is_terminal",
            "is_last",
            "_traj_index",
        ]
        traj = {k: v for k, v in traj.items() if k in keep_keys}

        # extracts RGB images, depth images and proprio based on provided keys, pad for all None keys
        orig_obs = traj.pop("observation")
        traj_len = tf.shape(traj["action"])[0]
        traj["observation"] = {}
        for i, key in enumerate(image_obs_keys):
            if key is None:
                # pad with empty string
                traj["observation"][f"image_{i}"] = tf.repeat("", traj_len)
            else:
                traj["observation"][f"image_{i}"] = orig_obs[key]
        for i, key in enumerate(depth_obs_keys):
            if key is None:
                # pad with empty string
                traj["observation"][f"depth_{i}"] = tf.repeat("", traj_len)
            else:
                traj["observation"][f"depth_{i}"] = orig_obs[key]
        if state_obs_keys:
            proprio = []
            for key in state_obs_keys:
                if key is None:
                    # pad with zero
                    proprio.append(tf.zeros((traj_len, 1), dtype=tf.float32))
                else:
                    proprio.append(tf.cast(orig_obs[key], tf.float32))
            traj["observation"]["proprio"] = tf.concat(proprio, axis=-1)
            # make sure state encoding has correct length
            assert traj["observation"]["proprio"].shape[-1] == state_encoding_length(
                state_encoding
            ), (
                f"State encoding {state_encoding} expects {state_encoding_length(state_encoding)}-dim proprio"
                f" but got {traj['observation']['proprio'].shape[-1]}."
            )

        # make sure action encoding has correct length
        assert traj["action"].shape[-1] == action_encoding_length(action_encoding), (
            f"Action encoding {action_encoding} expects {action_encoding_length(action_encoding)}-dim actions"
            f" but got {traj['action'].shape[-1]}."
        )
        traj["action"] = tf.cast(traj["action"], tf.float32)

        # check that all other keys are present
        for key in ["action", "language_instruction", "is_last", "is_terminal"]:
            if key not in traj:
                raise ValueError(f"Key {key} is missing from trajectory: {traj}")

        # add state and action encoding info
        traj["observation"]["state_encoding"] = tf.repeat(state_encoding, traj_len)[..., None]
        traj["observation"]["action_encoding"] = tf.repeat(action_encoding, traj_len)[..., None]

        # add timestep info
        traj["observation"]["timestep"] = tf.range(traj_len) + 1

        # add name of dataset
        traj["dataset_name"] = tf.repeat(name, traj_len)

        return traj

    dataset = dataset.map(restructure, num_parallel_calls)

    if isinstance(dataset_statistics, str):
        with open(dataset_statistics, "r") as f:
            dataset_statistics = json.load(f)
    elif dataset_statistics is None:
        # tries to load from cache, otherwise computes on the fly
        dataset_statistics = get_dataset_statistics(
            builder, state_obs_keys, restructure, RLDS_TRAJECTORY_MAP_TRANSFORMS[name]
        )
    dataset_statistics = tree_map(np.array, dataset_statistics)

    dataset = dataset.map(
        partial(
            normalize_action_and_proprio,
            metadata=dataset_statistics,
            normalization_type=action_proprio_normalization_type,
        ),
        num_parallel_calls,
    )

    return dataset, dataset_statistics


def make_single_dataset(
    dataset_kwargs: dict,
    transform_kwargs: dict,
    train: bool,
) -> dl.DLataset:
    """Creates a single dataset from kwargs.

    Args:
        dataset_kwargs: kwargs passed to `make_dataset_from_rlds` that are dataset-specific.
        transform_kwargs: kwargs passed to 'apply_common_transforms'.
        train: whether this is a training or validation dataset.
    """
    dataset_kwargs = copy.deepcopy(dataset_kwargs)
    transform_kwargs = copy.deepcopy(transform_kwargs)

    # SPECIAL CASE: if `num_parallel_calls` is not in `transform_kwargs`, use
    # same value as in `dataset_kwargs`
    if "num_parallel_calls" not in transform_kwargs:
        transform_kwargs["num_parallel_calls"] = dataset_kwargs.get(
            "num_parallel_calls", tf.data.AUTOTUNE
        )

    dataset, dataset_statistics = make_dataset_from_rlds(**dataset_kwargs, train=train)
    dataset = apply_common_transforms(dataset, **transform_kwargs, train=train)

    # save for later
    dataset.dataset_statistics = dataset_statistics
    return dataset


def make_interleaved_dataset(
    common_dataset_kwargs: dict,
    dataset_kwargs_list: List[dict],
    transform_kwargs: dict,
    train: bool,
    sample_weights: Optional[List[float]] = None,
    balance_weights: bool = True,
    shuffle_buffer_size: int = 10000,
) -> dl.DLataset:
    """Creates an interleaved dataset from list of dataset kwargs.

    Args:
        common_dataset_kwargs: shared arguments for `make_dataset_from_rlds` that are common to all datasets.
            Will override kwargs from `dataset_kwargs_list`.
        dataset_kwargs_list: list of kwargs, each element is passed to `make_dataset_from_rlds` for a single dataset.
        transform_kwargs: kwargs passed to 'apply_common_transforms'.
        train: whether this is a training or validation dataset.
        sample_weights: sampling weights for each dataset in list. If None, defaults to uniform.
        balance_weights: if True, the sample weights are multiplied by the number of transitions in
            each dataset. This makes it so that, if all the sample weights are equal, one full iteration
            through the interleaved dataset will correspond to one full iteration through each
            individual dataset (only in expectation, since in practice the sampling is random).
        shuffle_buffer_size: size of the dataset shuffle buffer for interleaved dataset.
    """
    common_dataset_kwargs = copy.deepcopy(common_dataset_kwargs)
    dataset_kwargs_list = copy.deepcopy(dataset_kwargs_list)
    transform_kwargs = copy.deepcopy(transform_kwargs)
    if not sample_weights:
        sample_weights = [1.0] * len(dataset_kwargs_list)
    assert len(sample_weights) == len(dataset_kwargs_list)

    datasets = []
    action_encodings = []
    dataset_sizes = []
    avg_traj_lens = []
    for dataset_kwargs in dataset_kwargs_list:
        dataset_kwargs.update(**common_dataset_kwargs)
        dataset, dataset_statistics = make_dataset_from_rlds(
            **dataset_kwargs, train=train
        )
        action_encodings.append(
            dataset_kwargs.get("action_encoding", ActionEncoding.EEF_POS)
        )
        dataset_sizes.append(dataset_statistics["num_transitions"])
        avg_traj_lens.append(
            dataset_statistics["num_transitions"]
            / dataset_statistics["num_trajectories"]
        )
        datasets.append(dataset.repeat())

    # TODO: support interleaving datasets with different action encodings
    assert (
        len(set(action_encodings)) == 1
    ), f"Need action encodings of all datasets to be identical, currently used encodings: {action_encodings}."

    if balance_weights:
        sample_weights = np.array(sample_weights) * np.array(dataset_sizes)
    # normalize to sum to one
    sample_weights = np.array(sample_weights) / np.sum(sample_weights)
    pprint_data_mixture(dataset_kwargs_list, sample_weights)

    # interleave datasets at the trajectory level with sampling weights
    # (doing it this way saves memory compared to interleaving at the step level)
    # must compensate for different trajectory lengths
    dataset = dl.DLataset.sample_from_datasets(
        datasets, sample_weights / np.array(avg_traj_lens)
    )

    # SPECIAL CASE: if `num_parallel_calls` is not in `transform_kwargs`, use
    # same value as in `dataset_kwargs`
    if "num_parallel_calls" not in transform_kwargs:
        transform_kwargs["num_parallel_calls"] = dataset_kwargs.get(
            "num_parallel_calls", tf.data.AUTOTUNE
        )

    # apply common transforms like augmentation, chunking etc on interleaved episode dataset
    dataset = apply_common_transforms(
        dataset,
        **transform_kwargs,
        train=train,
    )

    dataset = dataset.flatten(
        num_parallel_calls=transform_kwargs["num_parallel_calls"]
    ).shuffle(shuffle_buffer_size)
    return dataset<|MERGE_RESOLUTION|>--- conflicted
+++ resolved
@@ -23,11 +23,12 @@
 )
 
 
-<<<<<<< HEAD
-def _chunk_act_obs(traj, window_size, additional_action_window_size=0, action_encoding: ActionEncoding = ActionEncoding.EEF_POS):
-=======
-def _chunk_act_obs(traj, window_size, additional_action_window_size=0):
->>>>>>> 73e7d052
+def _chunk_act_obs(
+    traj,
+    window_size,
+    additional_action_window_size=0,
+    action_encoding: ActionEncoding = ActionEncoding.EEF_POS,
+):
     """
     Chunks actions and observations into the given window_size.
 
@@ -47,10 +48,6 @@
     )
 
     floored_chunk_indices = tf.maximum(chunk_indices, 0)
-<<<<<<< HEAD
-    floored_action_chunk_indices = tf.minimum(
-        tf.maximum(action_chunk_indices, 0), traj["tasks"]["goal_timestep"][:, None] - 1
-=======
 
     if "tasks" in traj:
         goal_timestep = traj["tasks"]["goal_timestep"]
@@ -59,7 +56,6 @@
 
     floored_action_chunk_indices = tf.minimum(
         tf.maximum(action_chunk_indices, 0), goal_timestep[:, None] - 1
->>>>>>> 73e7d052
     )
 
     traj["observation"] = tf.nest.map_structure(
@@ -67,45 +63,15 @@
     )
     traj["action"] = tf.gather(traj["action"], floored_action_chunk_indices)
 
-<<<<<<< HEAD
     # indicates whether an entire observation is padding
     traj["observation"]["pad_mask"] = chunk_indices >= 0
 
-    # Actions past the goal timestep are zeroed out (TODO: should they be zeroed and trained on, or ignored by padding?)
-    action_past_goal = (
-        action_chunk_indices > traj["tasks"]["goal_timestep"][:, None] - 1
-    )
-
+    # Actions past the goal timestep become no-ops
+    action_past_goal = action_chunk_indices > goal_timestep[:, None] - 1
     zero_actions = make_zero_actions(traj["action"], action_encoding)
-    traj["action"] = tf.where(action_past_goal[..., None], zero_actions, traj["action"])
-=======
-    # indicates whether or not an entire observation is padding
-    traj["observation"]["pad_mask"] = chunk_indices >= 0
-
-    # Actions past the goal timestep become no-ops
-    # This is hard-coded right now to only work for the 7dof arm, assuming that
-    # the first 6 dimensions are relative control (and so must be zeroed out)
-    # and that the remaining dimensions are absolute control like gripper position
-    # (and so should be repeated)
-    action_past_goal = action_chunk_indices > goal_timestep[:, None] - 1
-
-    if additional_action_window_size > 0:
-        assert (
-            traj["action"].shape[-1] == 7
-        ), "Additional action window size is currently hardcoded for specific action dimension -- TODO: generalize this."
-
-    # Currently hardcoded to say that the first 6 dimensions are relative control
-    # and the last (gripper dimension) is absolute control
-    is_absolute_action = tf.range(traj["action"].shape[-1]) >= 6
-    zero_actions = tf.where(
-        is_absolute_action[None, None, :],
-        traj["action"],
-        tf.zeros_like(traj["action"]),
-    )
     traj["action"] = tf.where(
         action_past_goal[:, :, None], zero_actions, traj["action"]
     )
->>>>>>> 73e7d052
     return traj
 
 
@@ -180,10 +146,7 @@
     task_augmentation_kwargs: dict = {},
     window_size: int = 1,
     additional_action_window_size: int = 0,
-<<<<<<< HEAD
     action_encoding: ActionEncoding = ActionEncoding.EEF_POS,
-=======
->>>>>>> 73e7d052
     resize_size: Optional[Tuple[int, int]] = None,
     skip_unlabeled: bool = False,
     max_action: Optional[float] = None,
@@ -207,10 +170,7 @@
         resize_size (tuple, optional): target (height, width) for all RGB and depth images, default to no resize.
         window_size (int, optional): The length of the snippets that trajectories are chunked into.
         additional_action_window_size (int, optional): The number of additional actions to include in the chunked actions.
-<<<<<<< HEAD
         action_encoding (ActionEncoding): type of action encoding used, e.g. joint delta vs EEF delta.
-=======
->>>>>>> 73e7d052
         skip_unlabeled (bool, optional): Whether to skip trajectories with no language labels.
         max_action: (float, optional): If provided, trajectories in which *any* action dimension
             of *any* transition has an absolute value larger than this will be skipped.
@@ -284,10 +244,7 @@
             _chunk_act_obs,
             window_size=window_size,
             additional_action_window_size=additional_action_window_size,
-<<<<<<< HEAD
             action_encoding=action_encoding,
-=======
->>>>>>> 73e7d052
         ),
         num_parallel_calls,
     )
@@ -437,8 +394,12 @@
                 raise ValueError(f"Key {key} is missing from trajectory: {traj}")
 
         # add state and action encoding info
-        traj["observation"]["state_encoding"] = tf.repeat(state_encoding, traj_len)[..., None]
-        traj["observation"]["action_encoding"] = tf.repeat(action_encoding, traj_len)[..., None]
+        traj["observation"]["state_encoding"] = tf.repeat(state_encoding, traj_len)[
+            ..., None
+        ]
+        traj["observation"]["action_encoding"] = tf.repeat(action_encoding, traj_len)[
+            ..., None
+        ]
 
         # add timestep info
         traj["observation"]["timestep"] = tf.range(traj_len) + 1
